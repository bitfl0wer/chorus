name: Build and Test

on:
  push:
    branches: ["main"]
  pull_request:
    branches: ["main", "dev"]

env:
  CARGO_TERM_COLOR: always

jobs:
  linux:
    runs-on: ubuntu-latest
    timeout-minutes: 30
    steps:
      - uses: actions/checkout@v4
      - name: Clone spacebar server
        run: |
          git clone https://github.com/bitfl0wer/server.git
      - uses: actions/setup-node@v4
        with:
          node-version: 18
          cache: "npm"
          cache-dependency-path: server/package-lock.json
      - name: Prepare and start Spacebar server
        run: |
          npm install
          npm run setup
          npm run start &
        working-directory: ./server
      - uses: Swatinem/rust-cache@v2
        with:
          cache-all-crates: "true"
          prefix-key: "linux"
      - uses: taiki-e/install-action@nextest
      - name: Build, Test with nextest, Publish Coverage
        run: |
          if [ -n "${{ secrets.COVERALLS_REPO_TOKEN }}" ]; then
<<<<<<< HEAD
            if [ "${{github.event.pull_request.head.ref}}" = "main" ]; then
=======
            if [ "${github.event.pull_request.head.ref}" = "main" ]; then
>>>>>>> 6cd3c108
              curl -L --proto '=https' --tlsv1.2 -sSf https://raw.githubusercontent.com/cargo-bins/cargo-binstall/main/install-from-binstall-release.sh | bash
              cargo binstall --no-confirm cargo-tarpaulin --force
              cargo tarpaulin --all-features --avoid-cfg-tarpaulin --tests --verbose --skip-clean --coveralls ${{ secrets.COVERALLS_REPO_TOKEN }} --timeout 120
            else
              echo "Code Coverage step is skipped on non-main PRs and PRs from forks."
              cargo build --verbose --all-features
              cargo nextest run --verbose --all-features
            fi
          else
            echo "Code Coverage step is skipped on non-main PRs and PRs from forks."
            cargo build --verbose --all-features
            cargo nextest run --verbose --all-features
          fi
      - name: Check common non-default feature configurations
        run: |
          echo "No features:"
          cargo check --features="" --no-default-features
          echo "Only client:"
          cargo check --features="client" --no-default-features
          echo "Only backend:"
          cargo check --features="backend" --no-default-features
          echo "Only voice:"
          cargo check --features="voice" --no-default-features
          echo "Only voice gateway:"
          cargo check --features="voice_gateway" --no-default-features
          echo "Backend + client:"
          cargo check --features="backend, client" --no-default-features
          echo "Backend + voice:"
          cargo check --features="backend, voice" --no-default-features
          echo "Backend + voice gateway:"
          cargo check --features="backend, voice_gateway" --no-default-features
          echo "Client + voice gateway:"
          cargo check --features="client, voice_gateway" --no-default-features
  wasm-gecko:
    runs-on: ubuntu-latest
    timeout-minutes: 30
    steps:
      - uses: actions/checkout@v4
      - name: Clone spacebar server
        run: |
          git clone https://github.com/bitfl0wer/server.git
      - uses: actions/setup-node@v4
        with:
          node-version: 18
          cache: "npm"
          cache-dependency-path: server/package-lock.json
      - name: Prepare and start Spacebar server
        run: |
          npm install
          npm run setup
          npm run start &
        working-directory: ./server
      - uses: Swatinem/rust-cache@v2
        with:
          cache-all-crates: "true"
          prefix-key: "macos"
      - name: Run WASM tests with Safari, Firefox, Chrome
        run: |
          rustup target add wasm32-unknown-unknown
          curl -L --proto '=https' --tlsv1.2 -sSf https://raw.githubusercontent.com/cargo-bins/cargo-binstall/main/install-from-binstall-release.sh | bash
          cargo binstall --no-confirm wasm-bindgen-cli --version "0.2.92" --force
          GECKODRIVER=$(which geckodriver) cargo test --target wasm32-unknown-unknown --no-default-features --features="client, rt, voice_gateway"
  wasm-chrome:
    runs-on: ubuntu-latest
    timeout-minutes: 30
    steps:
      - uses: actions/checkout@v4
      - name: Clone spacebar server
        run: |
          git clone https://github.com/bitfl0wer/server.git
      - uses: actions/setup-node@v4
        with:
          node-version: 18
          cache: "npm"
          cache-dependency-path: server/package-lock.json
      - name: Prepare and start Spacebar server
        run: |
          npm install
          npm run setup
          npm run start &
        working-directory: ./server
      - uses: Swatinem/rust-cache@v2
        with:
          cache-all-crates: "true"
          prefix-key: "macos"
      - name: Run WASM tests with Safari, Firefox, Chrome
        run: |
          rustup target add wasm32-unknown-unknown
          curl -L --proto '=https' --tlsv1.2 -sSf https://raw.githubusercontent.com/cargo-bins/cargo-binstall/main/install-from-binstall-release.sh | bash
          cargo binstall --no-confirm wasm-bindgen-cli --version "0.2.92" --force
          CHROMEDRIVER=$(which chromedriver) cargo test --target wasm32-unknown-unknown --no-default-features --features="client, rt, voice_gateway"<|MERGE_RESOLUTION|>--- conflicted
+++ resolved
@@ -37,22 +37,16 @@
       - name: Build, Test with nextest, Publish Coverage
         run: |
           if [ -n "${{ secrets.COVERALLS_REPO_TOKEN }}" ]; then
-<<<<<<< HEAD
             if [ "${{github.event.pull_request.head.ref}}" = "main" ]; then
-=======
-            if [ "${github.event.pull_request.head.ref}" = "main" ]; then
->>>>>>> 6cd3c108
               curl -L --proto '=https' --tlsv1.2 -sSf https://raw.githubusercontent.com/cargo-bins/cargo-binstall/main/install-from-binstall-release.sh | bash
               cargo binstall --no-confirm cargo-tarpaulin --force
               cargo tarpaulin --all-features --avoid-cfg-tarpaulin --tests --verbose --skip-clean --coveralls ${{ secrets.COVERALLS_REPO_TOKEN }} --timeout 120
             else
               echo "Code Coverage step is skipped on non-main PRs and PRs from forks."
-              cargo build --verbose --all-features
               cargo nextest run --verbose --all-features
             fi
           else
             echo "Code Coverage step is skipped on non-main PRs and PRs from forks."
-            cargo build --verbose --all-features
             cargo nextest run --verbose --all-features
           fi
       - name: Check common non-default feature configurations
