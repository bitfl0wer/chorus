// This Source Code Form is subject to the terms of the Mozilla Public
// License, v. 2.0. If a copy of the MPL was not distributed with this
// file, You can obtain one at http://mozilla.org/MPL/2.0/.

//! Instance and ChorusUser objects.

use std::collections::HashMap;
use std::fmt;

use std::sync::{Arc, RwLock};

use reqwest::Client;
use serde::{Deserialize, Serialize};

use crate::errors::ChorusResult;
use crate::gateway::{Gateway, GatewayHandle, GatewayOptions};
use crate::ratelimiter::ChorusRequest;
use crate::types::types::subconfigs::limits::rates::RateLimits;
use crate::types::{
    GeneralConfiguration, Limit, LimitType, LimitsConfiguration, Shared, User, UserSettings,
};
use crate::UrlBundle;

#[derive(Debug, Clone, Default, Serialize, Deserialize)]
/// The [`Instance`]; what you will be using to perform all sorts of actions on the Spacebar server.
///
/// If `limits_information` is `None`, then the instance will not be rate limited.
pub struct Instance {
    pub urls: UrlBundle,
    pub instance_info: GeneralConfiguration,
    pub(crate) software: InstanceSoftware,
    pub limits_information: Option<LimitsInformation>,
    #[serde(skip)]
    pub client: Client,
    #[serde(skip)]
<<<<<<< HEAD
    pub(crate) gateway_options: GatewayOptions,
=======
    pub gateway_options: GatewayOptions,
>>>>>>> 3e22b5c0
}

#[derive(Debug, Clone, Serialize, Deserialize, Default, Eq)]
pub struct LimitsInformation {
    pub ratelimits: HashMap<LimitType, Limit>,
    pub configuration: RateLimits,
}

impl std::hash::Hash for LimitsInformation {
    fn hash<H: std::hash::Hasher>(&self, state: &mut H) {
        for (k, v) in self.ratelimits.iter() {
            k.hash(state);
            v.hash(state);
        }
        self.configuration.hash(state);
    }
}

#[cfg(not(tarpaulin_include))]
impl PartialEq for LimitsInformation {
    fn eq(&self, other: &Self) -> bool {
        self.ratelimits.iter().eq(other.ratelimits.iter())
            && self.configuration == other.configuration
    }
}

impl Instance {
    pub(crate) fn clone_limits_if_some(&self) -> Option<HashMap<LimitType, Limit>> {
        if self.limits_information.is_some() {
            return Some(self.limits_information.as_ref().unwrap().ratelimits.clone());
        }
        None
    }

    /// Creates a new [`Instance`] from the [relevant instance urls](UrlBundle).
    ///
    /// If `options` is `None`, the default [`GatewayOptions`] will be used.
    ///
    /// To create an Instance from one singular url, use [`Instance::new()`].
<<<<<<< HEAD
    // Note: maybe make this just take urls and then add another method which creates an instance
    // from urls and custom gateway options, since gateway options will be automatically generated?
=======
>>>>>>> 3e22b5c0
    pub async fn from_url_bundle(
        urls: UrlBundle,
        options: Option<GatewayOptions>,
    ) -> ChorusResult<Instance> {
        let is_limited: Option<LimitsConfiguration> = Instance::is_limited(&urls.api).await?;
        let limit_information;

        if let Some(limits_configuration) = is_limited {
            let limits = ChorusRequest::limits_config_to_hashmap(&limits_configuration.rate);
            limit_information = Some(LimitsInformation {
                ratelimits: limits,
                configuration: limits_configuration.rate,
            });
        } else {
            limit_information = None
        }

        let mut instance = Instance {
            urls: urls.clone(),
            // Will be overwritten in the next step
            instance_info: GeneralConfiguration::default(),
            limits_information: limit_information,
            client: Client::new(),
            gateway_options: options.unwrap_or_default(),
<<<<<<< HEAD
            // Will also be detected soon
            software: InstanceSoftware::Other,
=======
>>>>>>> 3e22b5c0
        };

        instance.instance_info = match instance.general_configuration_schema().await {
            Ok(schema) => schema,
            Err(e) => {
                log::warn!("Could not get instance configuration schema: {}", e);
                GeneralConfiguration::default()
            }
        };

        instance.software = instance.detect_software().await;

        if options.is_none() {
            instance.gateway_options = GatewayOptions::for_instance_software(instance.software());
        }

        Ok(instance)
    }

    /// Creates a new [`Instance`] by trying to get the [relevant instance urls](UrlBundle) from a root url.
    ///
    /// If `options` is `None`, the default [`GatewayOptions`] will be used.
    ///
    /// Shorthand for `Instance::from_url_bundle(UrlBundle::from_root_domain(root_domain).await?)`.
    pub async fn new(root_url: &str, options: Option<GatewayOptions>) -> ChorusResult<Instance> {
        let urls = UrlBundle::from_root_url(root_url).await?;
        Instance::from_url_bundle(urls, options).await
    }

    pub async fn is_limited(api_url: &str) -> ChorusResult<Option<LimitsConfiguration>> {
        let api_url = UrlBundle::parse_url(api_url);
        let client = Client::new();
        let request = client
            .get(format!("{}/policies/instance/limits", &api_url))
            .header(http::header::ACCEPT, "application/json")
            .build()?;
        let resp = match client.execute(request).await {
            Ok(response) => response,
            Err(_) => return Ok(None),
        };
        match resp.json::<LimitsConfiguration>().await {
            Ok(limits) => Ok(Some(limits)),
            Err(_) => Ok(None),
        }
    }

<<<<<<< HEAD
    /// Detects which [InstanceSoftware] the instance is running.
    pub async fn detect_software(&self) -> InstanceSoftware {

		 if let Ok(version) = self.get_version().await {
            match version.server.to_lowercase().as_str() {
                "symfonia" => return InstanceSoftware::Symfonia,
                // We can dream this will be implemented one day
                "spacebar" => return InstanceSoftware::SpacebarTypescript,
                _ => {}
            }
        }

        // We know it isn't a symfonia server now, work around spacebar
        // not really having a version endpoint
        let ping = self.ping().await;

        if ping.is_ok() {
            return InstanceSoftware::SpacebarTypescript;
        }

        InstanceSoftware::Other
    }

    /// Returns the [`GatewayOptions`] the instance uses when spawning new connections.
    ///
    /// These options are used on the gateways created when logging in and registering.
    pub fn gateway_options(&self) -> GatewayOptions {
        self.gateway_options
    }

    /// Manually sets the [`GatewayOptions`] the instance should use when spawning new connections.
=======
    /// Sets the [`GatewayOptions`] the instance will use when spawning new connections.
>>>>>>> 3e22b5c0
    ///
    /// These options are used on the gateways created when logging in and registering.
    pub fn set_gateway_options(&mut self, options: GatewayOptions) {
        self.gateway_options = options;
    }
<<<<<<< HEAD

    /// Returns which [`InstanceSoftware`] the instance is running.
    pub fn software(&self) -> InstanceSoftware {
        self.software
    }

    /// Manually sets which [`InstanceSoftware`] the instance is running.
    ///
    /// Note: you should only use this if you are absolutely sure about an instance (e. g. you run it).
    /// If set to an incorrect value, this may cause unexpected errors or even undefined behaviours.
    ///
    /// Manually setting the software is generally discouraged. Chorus should automatically detect
    /// which type of software the instance is running.
    pub fn set_software(&mut self, software: InstanceSoftware) {
        self.software = software;
    }
}

#[derive(Debug, Copy, Clone, PartialEq, Eq, Serialize, Deserialize, Default)]
/// The software implementation the spacebar-compatible instance is running.
///
/// This is useful since some softwares may support additional features,
/// while other do not fully implement the api yet.
pub enum InstanceSoftware {
    /// The official typescript Spacebar server, available
    /// at <https://github.com/spacebarchat/server>
    SpacebarTypescript,
    /// The Polyphony server written in rust, available at
    /// at <https://github.com/polyphony-chat/symfonia>
    Symfonia,
    /// We could not determine the instance software or it
    /// is one we don't specifically differentiate.
    ///
    /// Assume it implements all features of the spacebar protocol.
    #[default]
    Other,
}

impl InstanceSoftware {
    /// Returns whether the software supports z-lib stream compression on the gateway
    pub fn supports_gateway_zlib(self) -> bool {
        match self {
            InstanceSoftware::SpacebarTypescript => true,
            InstanceSoftware::Symfonia => false,
            InstanceSoftware::Other => true,
        }
    }

    /// Returns whether the software supports sending data in the Erlang external term format on the gateway
    pub fn supports_gateway_etf(self) -> bool {
        match self {
            InstanceSoftware::SpacebarTypescript => true,
            InstanceSoftware::Symfonia => false,
            InstanceSoftware::Other => true,
        }
    }
=======
>>>>>>> 3e22b5c0
}

#[derive(Debug, PartialEq, Eq, Serialize, Deserialize)]
pub struct Token {
    pub token: String,
}

impl fmt::Display for Token {
    fn fmt(&self, f: &mut fmt::Formatter) -> fmt::Result {
        write!(f, "{}", self.token)
    }
}

#[derive(Debug, Clone)]
/// A ChorusUser is a representation of an authenticated user on an [Instance].
/// It is used for most authenticated actions on a Spacebar server.
/// It also has its own [Gateway] connection.
pub struct ChorusUser {
    pub belongs_to: Shared<Instance>,
    pub token: String,
    pub limits: Option<HashMap<LimitType, Limit>>,
    pub settings: Shared<UserSettings>,
    pub object: Shared<User>,
    pub gateway: GatewayHandle,
}

impl ChorusUser {
    pub fn token(&self) -> String {
        self.token.clone()
    }

    pub fn set_token(&mut self, token: &str) {
        self.token = token.to_string();
    }

    /// Creates a new [ChorusUser] from existing data.
    ///
    /// # Notes
    /// This isn't the preferred way to create a ChorusUser.
    /// See [Instance::login_account] and [Instance::register_account] instead.
    pub fn new(
        belongs_to: Shared<Instance>,
        token: String,
        limits: Option<HashMap<LimitType, Limit>>,
        settings: Shared<UserSettings>,
        object: Shared<User>,
        gateway: GatewayHandle,
    ) -> ChorusUser {
        ChorusUser {
            belongs_to,
            token,
            limits,
            settings,
            object,
            gateway,
        }
    }

    /// Creates a new 'shell' of a user. The user does not exist as an object, and exists so that you have
    /// a ChorusUser object to make Rate Limited requests with. This is useful in scenarios like
    /// registering or logging in to the Instance, where you do not yet have a User object, but still
    /// need to make a RateLimited request. To use the [`GatewayHandle`], you will have to identify
    /// first.
    pub(crate) async fn shell(instance: Shared<Instance>, token: &str) -> ChorusUser {
        let settings = Arc::new(RwLock::new(UserSettings::default()));
        let object = Arc::new(RwLock::new(User::default()));
        let wss_url = &instance.read().unwrap().urls.wss.clone();
        let gateway_options = instance.read().unwrap().gateway_options;
        // Dummy gateway object
        let gateway = Gateway::spawn(wss_url, gateway_options).await.unwrap();
        ChorusUser {
            token: token.to_string(),
            belongs_to: instance.clone(),
            limits: instance
                .read()
                .unwrap()
                .limits_information
                .as_ref()
                .map(|info| info.ratelimits.clone()),
            settings,
            object,
            gateway,
        }
    }
}<|MERGE_RESOLUTION|>--- conflicted
+++ resolved
@@ -33,11 +33,7 @@
     #[serde(skip)]
     pub client: Client,
     #[serde(skip)]
-<<<<<<< HEAD
     pub(crate) gateway_options: GatewayOptions,
-=======
-    pub gateway_options: GatewayOptions,
->>>>>>> 3e22b5c0
 }
 
 #[derive(Debug, Clone, Serialize, Deserialize, Default, Eq)]
@@ -77,11 +73,8 @@
     /// If `options` is `None`, the default [`GatewayOptions`] will be used.
     ///
     /// To create an Instance from one singular url, use [`Instance::new()`].
-<<<<<<< HEAD
     // Note: maybe make this just take urls and then add another method which creates an instance
     // from urls and custom gateway options, since gateway options will be automatically generated?
-=======
->>>>>>> 3e22b5c0
     pub async fn from_url_bundle(
         urls: UrlBundle,
         options: Option<GatewayOptions>,
@@ -106,11 +99,8 @@
             limits_information: limit_information,
             client: Client::new(),
             gateway_options: options.unwrap_or_default(),
-<<<<<<< HEAD
             // Will also be detected soon
             software: InstanceSoftware::Other,
-=======
->>>>>>> 3e22b5c0
         };
 
         instance.instance_info = match instance.general_configuration_schema().await {
@@ -157,11 +147,9 @@
         }
     }
 
-<<<<<<< HEAD
     /// Detects which [InstanceSoftware] the instance is running.
     pub async fn detect_software(&self) -> InstanceSoftware {
-
-		 if let Ok(version) = self.get_version().await {
+        if let Ok(version) = self.get_version().await {
             match version.server.to_lowercase().as_str() {
                 "symfonia" => return InstanceSoftware::Symfonia,
                 // We can dream this will be implemented one day
@@ -189,15 +177,11 @@
     }
 
     /// Manually sets the [`GatewayOptions`] the instance should use when spawning new connections.
-=======
-    /// Sets the [`GatewayOptions`] the instance will use when spawning new connections.
->>>>>>> 3e22b5c0
     ///
     /// These options are used on the gateways created when logging in and registering.
     pub fn set_gateway_options(&mut self, options: GatewayOptions) {
         self.gateway_options = options;
     }
-<<<<<<< HEAD
 
     /// Returns which [`InstanceSoftware`] the instance is running.
     pub fn software(&self) -> InstanceSoftware {
@@ -254,8 +238,6 @@
             InstanceSoftware::Other => true,
         }
     }
-=======
->>>>>>> 3e22b5c0
 }
 
 #[derive(Debug, PartialEq, Eq, Serialize, Deserialize)]
