--- conflicted
+++ resolved
@@ -84,23 +84,15 @@
 }
 
 #[derive(Debug)]
-<<<<<<< HEAD
-=======
 /// A UserMeta is a representation of an authenticated user on an [Instance].
 /// It is used for most authenticated actions on a Spacebar server.
 /// It also has its own [Gateway] connection.
->>>>>>> 5faee2cb
 pub struct UserMeta {
     pub belongs_to: Rc<RefCell<Instance>>,
     pub token: String,
     pub limits: Option<HashMap<LimitType, Limit>>,
-<<<<<<< HEAD
-    pub settings: UserSettings,
-    pub object: User,
-=======
     pub settings: Arc<Mutex<UserSettings>>,
     pub object: Arc<Mutex<User>>,
->>>>>>> 5faee2cb
     pub gateway: GatewayHandle,
 }
 
@@ -122,13 +114,8 @@
         belongs_to: Rc<RefCell<Instance>>,
         token: String,
         limits: Option<HashMap<LimitType, Limit>>,
-<<<<<<< HEAD
-        settings: UserSettings,
-        object: User,
-=======
         settings: Arc<Mutex<UserSettings>>,
         object: Arc<Mutex<User>>,
->>>>>>> 5faee2cb
         gateway: GatewayHandle,
     ) -> UserMeta {
         UserMeta {
@@ -147,13 +134,8 @@
     /// need to make a RateLimited request. To use the [`GatewayHandle`], you will have to identify
     /// first.
     pub(crate) async fn shell(instance: Rc<RefCell<Instance>>, token: String) -> UserMeta {
-<<<<<<< HEAD
-        let settings = UserSettings::default();
-        let object = User::default();
-=======
         let settings = Arc::new(Mutex::new(UserSettings::default()));
         let object = Arc::new(Mutex::new(User::default()));
->>>>>>> 5faee2cb
         let wss_url = instance.borrow().urls.wss.clone();
         // Dummy gateway object
         let gateway = Gateway::new(wss_url).await.unwrap();
