use serde::{Deserialize, Serialize};
use serde_aux::prelude::{deserialize_option_number_from_string, deserialize_string_from_number};

use crate::types::utils::Snowflake;

#[derive(Serialize, Deserialize, Debug, Default, Clone, PartialEq)]
#[cfg_attr(feature = "sqlx", derive(sqlx::FromRow))]
/// See https://discord.com/developers/docs/topics/permissions#role-object
pub struct RoleObject {
    pub id: Snowflake,
    pub name: String,
    pub color: f64,
    pub hoist: bool,
    pub icon: Option<String>,
    pub unicode_emoji: Option<String>,
    pub position: u16,
    #[serde(default)]
    #[serde(deserialize_with = "deserialize_string_from_number")]
    pub permissions: String,
    pub managed: bool,
    pub mentionable: bool,
<<<<<<< HEAD
    #[cfg(feature = "sqlx")]
    pub tags: Option<sqlx::types::Json<RoleTags>>,
    #[cfg(not(feature = "sqlx"))]
=======
>>>>>>> af9247ed
    pub tags: Option<RoleTags>,
}

#[derive(Debug, Clone, PartialEq, Serialize, Deserialize)]
pub struct RoleSubscriptionData {
    pub role_subscription_listing_id: Snowflake,
    pub tier_name: String,
    pub total_months_subscribed: u32,
    pub is_renewal: bool,
}

<<<<<<< HEAD
#[derive(Debug, Clone, PartialEq, Serialize, Deserialize)]
pub struct RoleTags {
    pub bot_id: Option<Snowflake>,
    pub integration_id: Option<Snowflake>,
    pub premium_subscriber: Option<bool>,
    pub subscription_listing_id: Option<Snowflake>,
    pub available_for_purchase: Option<bool>,
    pub guild_connections: Option<bool>,
=======
#[derive(Serialize, Deserialize, Debug, Default, Clone, Eq, PartialEq)]
/// See https://discord.com/developers/docs/topics/permissions#role-object-role-tags-structure
pub struct RoleTags {
    #[serde(default)]
    #[serde(deserialize_with = "deserialize_option_number_from_string")]
    pub bot_id: Option<usize>,
    #[serde(default)]
    #[serde(deserialize_with = "deserialize_option_number_from_string")]
    pub integration_id: Option<usize>,
    #[serde(default)]
    #[serde(deserialize_with = "deserialize_option_number_from_string")]
    pub subscription_listing_id: Option<usize>,
    // These use the bad bool format, "Tags with type null represent booleans. They will be present and set to null if they are "true", and will be not present if they are "false"."
    // premium_subscriber: bool,
    // available_for_purchase: bool,
    // guild_connections: bool,
>>>>>>> af9247ed
}<|MERGE_RESOLUTION|>--- conflicted
+++ resolved
@@ -19,12 +19,9 @@
     pub permissions: String,
     pub managed: bool,
     pub mentionable: bool,
-<<<<<<< HEAD
     #[cfg(feature = "sqlx")]
     pub tags: Option<sqlx::types::Json<RoleTags>>,
     #[cfg(not(feature = "sqlx"))]
-=======
->>>>>>> af9247ed
     pub tags: Option<RoleTags>,
 }
 
@@ -36,16 +33,6 @@
     pub is_renewal: bool,
 }
 
-<<<<<<< HEAD
-#[derive(Debug, Clone, PartialEq, Serialize, Deserialize)]
-pub struct RoleTags {
-    pub bot_id: Option<Snowflake>,
-    pub integration_id: Option<Snowflake>,
-    pub premium_subscriber: Option<bool>,
-    pub subscription_listing_id: Option<Snowflake>,
-    pub available_for_purchase: Option<bool>,
-    pub guild_connections: Option<bool>,
-=======
 #[derive(Serialize, Deserialize, Debug, Default, Clone, Eq, PartialEq)]
 /// See https://discord.com/developers/docs/topics/permissions#role-object-role-tags-structure
 pub struct RoleTags {
@@ -62,5 +49,4 @@
     // premium_subscriber: bool,
     // available_for_purchase: bool,
     // guild_connections: bool,
->>>>>>> af9247ed
 }