--- conflicted
+++ resolved
@@ -34,12 +34,8 @@
     pub emojis: Vec<Emoji>,
     pub explicit_content_filter: Option<i32>,
     //#[cfg_attr(feature = "sqlx", sqlx(try_from = "String"))]
-<<<<<<< HEAD
     pub features: Option<GuildFeaturesList>,
-=======
-    pub features: GuildFeaturesList,
     pub icon: Option<String>,
->>>>>>> bfe395a1
     #[cfg_attr(feature = "sqlx", sqlx(skip))]
     pub icon_hash: Option<String>,
     pub id: Snowflake,
