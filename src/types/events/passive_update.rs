use serde::{Deserialize, Serialize};

use crate::types::{GuildMember, VoiceState};

<<<<<<< HEAD
#[derive(Debug, Deserialize, Serialize, Default, Clone)]
=======
use super::{ChannelUnreadUpdateObject, WebSocketEvent};

#[derive(Debug, Deserialize, Serialize, Default)]
>>>>>>> d2867d94
/// Officially Undocumented
///
/// Seems to be passively set to update the client on guild details (though, why not just send the update events?)
pub struct PassiveUpdateV1 {
    pub voice_states: Vec<VoiceState>,
    pub members: Option<Vec<GuildMember>>,
    pub guild_id: String,
    pub channels: Vec<ChannelUnreadUpdateObject>,
}

impl WebSocketEvent for PassiveUpdateV1 {}<|MERGE_RESOLUTION|>--- conflicted
+++ resolved
@@ -1,14 +1,9 @@
 use serde::{Deserialize, Serialize};
 
+use super::{ChannelUnreadUpdateObject, WebSocketEvent};
 use crate::types::{GuildMember, VoiceState};
 
-<<<<<<< HEAD
-#[derive(Debug, Deserialize, Serialize, Default, Clone)]
-=======
-use super::{ChannelUnreadUpdateObject, WebSocketEvent};
-
 #[derive(Debug, Deserialize, Serialize, Default)]
->>>>>>> d2867d94
 /// Officially Undocumented
 ///
 /// Seems to be passively set to update the client on guild details (though, why not just send the update events?)
