--- conflicted
+++ resolved
@@ -341,8 +341,7 @@
     pub tags: Option<RoleTags>,
 }
 
-<<<<<<< HEAD
-#[derive(Serialize, Deserialize, Debug, Default, Clone)]
+#[derive(Serialize, Deserialize, Debug, Default, Clone, Eq, PartialEq)]
 /// See https://discord.com/developers/docs/topics/permissions#role-object-role-tags-structure
 pub struct RoleTags {
     #[serde(default)]
@@ -361,9 +360,6 @@
 }
 
 #[derive(Serialize, Deserialize, Debug, Default, Clone, PartialEq, Eq, Hash)]
-=======
-#[derive(Serialize, Deserialize, Debug, Default, Clone, Eq, PartialEq)]
->>>>>>> 9e3a7b99
 pub struct UserObject {
     pub id: String,
     username: Option<String>,
@@ -803,11 +799,7 @@
     pub member: Option<GuildMember>,
 }
 
-<<<<<<< HEAD
-#[derive(Debug, Deserialize, Serialize, Clone, Default)]
-=======
-#[derive(Debug, Deserialize, Serialize, Clone, Eq, PartialEq)]
->>>>>>> 9e3a7b99
+#[derive(Debug, Deserialize, Serialize, Clone)]
 pub struct GuildMember {
     pub user: Option<UserObject>,
     pub nick: Option<String>,
