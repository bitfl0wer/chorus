--- conflicted
+++ resolved
@@ -1,18 +1,10 @@
-<<<<<<< HEAD
-=======
-
->>>>>>> d1e8cb2d
 use reqwest::Client;
 use serde_json::from_str;
 
 use crate::errors::InstanceServerError;
 use crate::{api::types::InstancePolicies, instance::Instance};
 
-<<<<<<< HEAD
 impl Instance {
-=======
-impl<'a> Instance<'a> {
->>>>>>> d1e8cb2d
     /**
     Gets the instance policies schema.
     # Errors
