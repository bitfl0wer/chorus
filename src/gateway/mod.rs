--- conflicted
+++ resolved
@@ -1,30 +1,14 @@
-#[cfg(all(not(target_arch = "wasm32"), feature = "client"))]
-pub mod default;
 pub mod events;
 pub mod message;
-// TODO: Uncomment for Prod!
-// #[cfg(all(target_arch = "wasm32", feature = "client"))]
-pub mod wasm;
-
-<<<<<<< HEAD
-#[cfg(all(not(target_arch = "wasm32"), feature = "client"))]
-pub use default::*;
-=======
+
 #[cfg(not(wasm))]
 pub mod backend_tungstenite;
 #[cfg(not(wasm))]
 use backend_tungstenite::*;
 
-pub use gateway::*;
-pub use handle::GatewayHandle;
-use heartbeat::*;
->>>>>>> 5bd8f32a
 pub use message::*;
 use safina_timer::sleep_until;
 use tokio::task::{self, JoinHandle};
-// TODO: Uncomment for Prod!
-// #[cfg(all(target_arch = "wasm32", feature = "client"))]
-pub use wasm::*;
 
 use self::events::Events;
 use crate::errors::GatewayError;
@@ -40,28 +24,15 @@
 use std::sync::{Arc, RwLock};
 use std::time::{self, Duration, Instant};
 
-<<<<<<< HEAD
-use async_trait::async_trait;
-use futures_util::stream::SplitSink;
-use futures_util::Sink;
-=======
->>>>>>> 5bd8f32a
 use futures_util::SinkExt;
 use log::{info, trace, warn};
 use tokio::sync::mpsc::Sender;
 use tokio::sync::Mutex;
-<<<<<<< HEAD
 
 pub type GatewayStore = Arc<Mutex<HashMap<Snowflake, Arc<RwLock<ObservableObject>>>>>;
 
 /// The amount of time we wait for a heartbeat ack before resending our heartbeat in ms
 const HEARTBEAT_ACK_TIMEOUT: u64 = 2000;
-=======
-use tokio::task;
-use tokio::task::JoinHandle;
-use tokio::time;
-use tokio::time::Instant;
->>>>>>> 5bd8f32a
 
 // Gateway opcodes
 /// Opcode received when the server dispatches a [crate::types::WebSocketEvent]
